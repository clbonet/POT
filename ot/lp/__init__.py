# -*- coding: utf-8 -*-
"""
Solvers for the original linear program OT problem
"""

# Author: Remi Flamary <remi.flamary@unice.fr>
#
# License: MIT License

import numpy as np
# import compiled emd
from .emd_wrap import emd_c, emd2_c
from ..utils import parmap
import multiprocessing


<<<<<<< HEAD

def emd(a, b, M, dual_variables=False, max_iter=-1):
=======
def emd(a, b, M, numItermax=100000):
>>>>>>> 16697047
    """Solves the Earth Movers distance problem and returns the OT matrix


    .. math::
        \gamma = arg\min_\gamma <\gamma,M>_F

        s.t. \gamma 1 = a
             \gamma^T 1= b
             \gamma\geq 0
    where :

    - M is the metric cost matrix
    - a and b are the sample weights

    Uses the algorithm proposed in [1]_

    Parameters
    ----------
    a : (ns,) ndarray, float64
        Source histogram (uniform weigth if empty list)
    b : (nt,) ndarray, float64
        Target histogram (uniform weigth if empty list)
    M : (ns,nt) ndarray, float64
        loss matrix
    numItermax : int, optional (default=100000)
        The maximum number of iterations before stopping the optimization
        algorithm if it has not converged.

    Returns
    -------
    gamma: (ns x nt) ndarray
        Optimal transportation matrix for the given parameters


    Examples
    --------

    Simple example with obvious solution. The function emd accepts lists and
    perform automatic conversion to numpy arrays

    >>> import ot
    >>> a=[.5,.5]
    >>> b=[.5,.5]
    >>> M=[[0.,1.],[1.,0.]]
    >>> ot.emd(a,b,M)
    array([[ 0.5,  0. ],
           [ 0. ,  0.5]])

    References
    ----------

    .. [1] Bonneel, N., Van De Panne, M., Paris, S., & Heidrich, W.
        (2011, December).  Displacement interpolation using Lagrangian mass
        transport. In ACM Transactions on Graphics (TOG) (Vol. 30, No. 6, p.
        158). ACM.

    See Also
    --------
    ot.bregman.sinkhorn : Entropic regularized OT
    ot.optim.cg : General regularized OT"""

    a = np.asarray(a, dtype=np.float64)
    b = np.asarray(b, dtype=np.float64)
    M = np.asarray(M, dtype=np.float64)

    # if empty array given then use unifor distributions
    if len(a) == 0:
        a = np.ones((M.shape[0], ), dtype=np.float64)/M.shape[0]
    if len(b) == 0:
        b = np.ones((M.shape[1], ), dtype=np.float64)/M.shape[1]

<<<<<<< HEAD
    G, alpha, beta = emd_c(a, b, M, max_iter)
    if dual_variables:
        return G, alpha, beta
    return G

def emd2(a, b, M,processes=multiprocessing.cpu_count(), max_iter=-1):
    """Solves the Earth Movers distance problem and returns the loss 
=======
    return emd_c(a, b, M, numItermax)


def emd2(a, b, M, processes=multiprocessing.cpu_count(), numItermax=100000):
    """Solves the Earth Movers distance problem and returns the loss
>>>>>>> 16697047

    .. math::
        \gamma = arg\min_\gamma <\gamma,M>_F

        s.t. \gamma 1 = a
             \gamma^T 1= b
             \gamma\geq 0
    where :

    - M is the metric cost matrix
    - a and b are the sample weights

    Uses the algorithm proposed in [1]_

    Parameters
    ----------
    a : (ns,) ndarray, float64
        Source histogram (uniform weigth if empty list)
    b : (nt,) ndarray, float64
        Target histogram (uniform weigth if empty list)
    M : (ns,nt) ndarray, float64
        loss matrix
    numItermax : int, optional (default=100000)
        The maximum number of iterations before stopping the optimization
        algorithm if it has not converged.

    Returns
    -------
    gamma: (ns x nt) ndarray
        Optimal transportation matrix for the given parameters


    Examples
    --------

    Simple example with obvious solution. The function emd accepts lists and
    perform automatic conversion to numpy arrays


    >>> import ot
    >>> a=[.5,.5]
    >>> b=[.5,.5]
    >>> M=[[0.,1.],[1.,0.]]
    >>> ot.emd2(a,b,M)
    0.0

    References
    ----------

    .. [1] Bonneel, N., Van De Panne, M., Paris, S., & Heidrich, W.
        (2011, December).  Displacement interpolation using Lagrangian mass
        transport. In ACM Transactions on Graphics (TOG) (Vol. 30, No. 6, p.
        158). ACM.

    See Also
    --------
    ot.bregman.sinkhorn : Entropic regularized OT
    ot.optim.cg : General regularized OT"""

    a = np.asarray(a, dtype=np.float64)
    b = np.asarray(b, dtype=np.float64)
    M = np.asarray(M, dtype=np.float64)

    # if empty array given then use unifor distributions
    if len(a) == 0:
        a = np.ones((M.shape[0], ), dtype=np.float64)/M.shape[0]
    if len(b) == 0:
        b = np.ones((M.shape[1], ), dtype=np.float64)/M.shape[1]
<<<<<<< HEAD
        
    if len(b.shape)==1:
        return emd2_c(a, b, M, max_iter)[0]
    else:
        nb=b.shape[1]
        #res=[emd2_c(a,b[:,i].copy(),M) for i in range(nb)]
        def f(b):
            return emd2_c(a,b,M, max_iter)[0]
        res= parmap(f, [b[:,i] for i in range(nb)],processes)
        return np.array(res)
        
=======

    if len(b.shape) == 1:
        return emd2_c(a, b, M, numItermax)
    else:
        nb = b.shape[1]
        # res = [emd2_c(a, b[:, i].copy(), M, numItermax) for i in range(nb)]
>>>>>>> 16697047

        def f(b):
            return emd2_c(a, b, M, numItermax)
        res = parmap(f, [b[:, i] for i in range(nb)], processes)
        return np.array(res)<|MERGE_RESOLUTION|>--- conflicted
+++ resolved
@@ -14,12 +14,7 @@
 import multiprocessing
 
 
-<<<<<<< HEAD
-
-def emd(a, b, M, dual_variables=False, max_iter=-1):
-=======
-def emd(a, b, M, numItermax=100000):
->>>>>>> 16697047
+def emd(a, b, M, numItermax=100000, dual_variables=False):
     """Solves the Earth Movers distance problem and returns the OT matrix
 
 
@@ -91,21 +86,13 @@
     if len(b) == 0:
         b = np.ones((M.shape[1], ), dtype=np.float64)/M.shape[1]
 
-<<<<<<< HEAD
-    G, alpha, beta = emd_c(a, b, M, max_iter)
+    G, alpha, beta = emd_c(a, b, M, numItermax)
     if dual_variables:
         return G, alpha, beta
     return G
 
-def emd2(a, b, M,processes=multiprocessing.cpu_count(), max_iter=-1):
-    """Solves the Earth Movers distance problem and returns the loss 
-=======
-    return emd_c(a, b, M, numItermax)
-
-
 def emd2(a, b, M, processes=multiprocessing.cpu_count(), numItermax=100000):
     """Solves the Earth Movers distance problem and returns the loss
->>>>>>> 16697047
 
     .. math::
         \gamma = arg\min_\gamma <\gamma,M>_F
@@ -174,28 +161,13 @@
         a = np.ones((M.shape[0], ), dtype=np.float64)/M.shape[0]
     if len(b) == 0:
         b = np.ones((M.shape[1], ), dtype=np.float64)/M.shape[1]
-<<<<<<< HEAD
-        
+    
     if len(b.shape)==1:
-        return emd2_c(a, b, M, max_iter)[0]
-    else:
-        nb=b.shape[1]
-        #res=[emd2_c(a,b[:,i].copy(),M) for i in range(nb)]
-        def f(b):
-            return emd2_c(a,b,M, max_iter)[0]
-        res= parmap(f, [b[:,i] for i in range(nb)],processes)
-        return np.array(res)
-        
-=======
+        return emd2_c(a, b, M, numItermax)[0]
+    nb = b.shape[1]
+    # res = [emd2_c(a, b[:, i].copy(), M, numItermax) for i in range(nb)]
 
-    if len(b.shape) == 1:
-        return emd2_c(a, b, M, numItermax)
-    else:
-        nb = b.shape[1]
-        # res = [emd2_c(a, b[:, i].copy(), M, numItermax) for i in range(nb)]
->>>>>>> 16697047
-
-        def f(b):
-            return emd2_c(a, b, M, numItermax)
-        res = parmap(f, [b[:, i] for i in range(nb)], processes)
-        return np.array(res)+    def f(b):
+        return emd2_c(a,b,M, max_iter)[0]
+    res= parmap(f, [b[:,i] for i in range(nb)],processes)
+    return np.array(res)