--- conflicted
+++ resolved
@@ -114,19 +114,15 @@
     if len(b) == 0:
         b = np.ones((M.shape[1],), dtype=np.float64) / M.shape[1]
 
-<<<<<<< HEAD
     assert (a.shape[0] == M.shape[0] and b.shape[0] == M.shape[1]), \
         "Dimension mismatch, check dimensions of M with a and b"
 
-    G, cost, u, v, result_code = emd_c(a, b, M, numItermax)
-=======
     if dense:
         G, cost, u, v, result_code = emd_c(a, b, M, numItermax,dense)
     else:
         Gv, iG, jG, cost, u, v, result_code = emd_c(a, b, M, numItermax,dense)
         G = coo_matrix((Gv, (iG, jG)), shape=(a.shape[0], b.shape[0]))        
 
->>>>>>> c5039bca
     result_code_string = check_result(result_code)
     if log:
         log = {}
