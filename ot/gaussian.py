--- conflicted
+++ resolved
@@ -369,20 +369,8 @@
         return W
 
 
-<<<<<<< HEAD
 def bures_barycenter_fixpoint(C, weights=None, num_iter=1000, eps=1e-7, log=False):
     r"""Return the (Bures-)Wasserstein barycenter between centered Gaussian distributions.
-=======
-def bures_wasserstein_barycenter(
-    m, C, weights=None, num_iter=1000, eps=1e-7, log=False
-):
-    r"""Return OT linear operator between samples.
-
-    The function estimates the optimal barycenter of the
-    empirical distributions. This is equivalent to resolving the fixed point
-    algorithm for multiple Gaussian distributions :math:`\left\{\mathcal{N}(\mu,\Sigma)\right\}_{i=1}^n`
-    :ref:`[1] <references-OT-mapping-linear-barycenter>`.
->>>>>>> c128104b
 
     The function estimates the (Bures)-Wasserstein barycenter between centered Gaussian distributions :math:`\big(\mathcal{N}(0,\Sigma_i)\big)_{i=1}^n`
     :ref:`[16] <references-OT-bures-barycenter-fixed-point>` by solving
