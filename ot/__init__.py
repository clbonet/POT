"""
.. warning::
    The list of automatically imported sub-modules is as follows:
    :py:mod:`ot.lp`, :py:mod:`ot.bregman`, :py:mod:`ot.optim`
    :py:mod:`ot.utils`, :py:mod:`ot.datasets`,
    :py:mod:`ot.gromov`, :py:mod:`ot.smooth`
    :py:mod:`ot.stochastic`, :py:mod:`ot.partial`, :py:mod:`ot.regpath`
    , :py:mod:`ot.unbalanced`, :py:mod:`ot.mapping` .
    The following sub-modules are not imported due to additional dependencies:
    - :any:`ot.dr` : depends on :code:`pymanopt` and :code:`autograd`.
    - :any:`ot.plot` : depends on :code:`matplotlib`
"""

# Author: Remi Flamary <remi.flamary@unice.fr>
#         Nicolas Courty <ncourty@irisa.fr>
#
# License: MIT License

# All submodules and packages
from . import lp
from . import bregman
from . import optim
from . import utils
from . import datasets
from . import da
from . import gromov
from . import smooth
from . import stochastic
from . import unbalanced
from . import partial
from . import backend
from . import regpath
from . import weak
from . import factored
from . import solvers
from . import gaussian
from . import lowrank
from . import gmm


# OT functions
from .lp import (
    emd,
    emd2,
    emd_1d,
    emd2_1d,
    emd_1d_dual,
    emd_1d_dual_backprop,
    wasserstein_1d,
    binary_search_circle,
    wasserstein_circle,
    semidiscrete_wasserstein2_unif_circle,
    linear_circular_ot,
)
from .bregman import sinkhorn, sinkhorn2, barycenter
from .unbalanced import (
    sinkhorn_unbalanced,
    barycenter_unbalanced,
    sinkhorn_unbalanced2,
    unbalanced_sliced_ot,
)
from .da import sinkhorn_lpl1_mm
from .sliced import (
    sliced_wasserstein_distance,
    max_sliced_wasserstein_distance,
    sliced_wasserstein_sphere,
    sliced_wasserstein_sphere_unif,
    linear_sliced_wasserstein_sphere,
)
from .gromov import (
    gromov_wasserstein,
    gromov_wasserstein2,
    gromov_barycenters,
    fused_gromov_wasserstein,
    fused_gromov_wasserstein2,
    lowrank_gromov_wasserstein_samples,
)
from .weak import weak_optimal_transport
from .factored import factored_optimal_transport
from .solvers import solve, solve_gromov, solve_sample
from .lowrank import lowrank_sinkhorn

# utils functions
from .utils import dist, unif, tic, toc, toq

__version__ = "0.9.6dev0"

__all__ = [
    "emd",
    "emd2",
    "emd_1d",
    "sinkhorn",
    "sinkhorn2",
    "utils",
    "datasets",
    "bregman",
    "lp",
    "tic",
    "toc",
    "toq",
    "gromov",
    "emd2_1d",
    "emd_1d_dual",
    "emd_1d_dual_backprop",
    "wasserstein_1d",
    "backend",
    "gaussian",
    "dist",
    "unif",
    "barycenter",
    "sinkhorn_lpl1_mm",
    "da",
    "optim",
    "sinkhorn_unbalanced",
    "barycenter_unbalanced",
    "sinkhorn_unbalanced2",
    "sliced_wasserstein_distance",
    "sliced_wasserstein_sphere",
<<<<<<< HEAD
    "unbalanced_sliced_ot",
=======
    "linear_sliced_wasserstein_sphere",
>>>>>>> bec21814
    "gromov_wasserstein",
    "gromov_wasserstein2",
    "gromov_barycenters",
    "fused_gromov_wasserstein",
    "fused_gromov_wasserstein2",
    "max_sliced_wasserstein_distance",
    "weak_optimal_transport",
    "factored_optimal_transport",
    "solve",
    "solve_gromov",
    "solve_sample",
    "smooth",
    "stochastic",
    "unbalanced",
    "partial",
    "regpath",
    "solvers",
    "weak",
    "factored",
    "lowrank",
    "gmm",
    "binary_search_circle",
    "wasserstein_circle",
    "semidiscrete_wasserstein2_unif_circle",
    "linear_circular_ot",
    "sliced_wasserstein_sphere_unif",
    "lowrank_sinkhorn",
    "lowrank_gromov_wasserstein_samples",
]<|MERGE_RESOLUTION|>--- conflicted
+++ resolved
@@ -116,11 +116,8 @@
     "sinkhorn_unbalanced2",
     "sliced_wasserstein_distance",
     "sliced_wasserstein_sphere",
-<<<<<<< HEAD
     "unbalanced_sliced_ot",
-=======
     "linear_sliced_wasserstein_sphere",
->>>>>>> bec21814
     "gromov_wasserstein",
     "gromov_wasserstein2",
     "gromov_barycenters",
