"""Tests for backend module"""

# Author: Remi Flamary <remi.flamary@polytechnique.edu>
#         Nicolas Courty <ncourty@irisa.fr>
#
#
# License: MIT License

import numpy as np
import pytest
from numpy.testing import assert_array_almost_equal_nulp

import ot
import ot.backend
from ot.backend import get_backend, get_backend_list, jax, tf, to_numpy, torch


def test_get_backend_list():
    lst = get_backend_list()

    assert len(lst) > 0
    assert isinstance(lst[0], ot.backend.NumpyBackend)


def test_to_numpy(nx):
    v = nx.zeros(10)
    M = nx.ones((10, 10))

    v2 = to_numpy(v)
    assert isinstance(v2, np.ndarray)

    v2, M2 = to_numpy(v, M)
    assert isinstance(M2, np.ndarray)


def test_get_backend_invalid():
    # error if no parameters
    with pytest.raises(ValueError):
        get_backend()

    # error if unknown types
    with pytest.raises(ValueError):
        get_backend(1, 2.0)


def test_get_backend(nx):
    A = np.zeros((3, 2))
    B = np.zeros((3, 1))

    nx_np = get_backend(A)
    assert nx_np.__name__ == "numpy"

    A2, B2 = nx.from_numpy(A, B)

    effective_nx = get_backend(A2)
    assert effective_nx.__name__ == nx.__name__

    effective_nx = get_backend(A2, B2)
    assert effective_nx.__name__ == nx.__name__

    if nx.__name__ != "numpy":
        # test that types mathcing different backends in input raise an error
        with pytest.raises(ValueError):
            get_backend(A, B2)
    else:
        # Check that subclassing a numpy array does not break get_backend
        # note: This is only tested for numpy as this is hard to be consistent
        # with other backends
        class nx_subclass(nx.__type__):
            pass

        A3 = nx_subclass(0)

        effective_nx = get_backend(A3, B2)
        assert effective_nx.__name__ == nx.__name__


def test_convert_between_backends(nx):
    A = np.zeros((3, 2))
    B = np.zeros((3, 1))

    A2 = nx.from_numpy(A)
    B2 = nx.from_numpy(B)

    assert isinstance(A2, nx.__type__)
    assert isinstance(B2, nx.__type__)

    nx2 = get_backend(A2, B2)

    assert nx2.__name__ == nx.__name__

    assert_array_almost_equal_nulp(nx.to_numpy(A2), A)
    assert_array_almost_equal_nulp(nx.to_numpy(B2), B)


def test_empty_backend():
    rnd = np.random.RandomState(0)
    M = rnd.randn(10, 3)
    v = rnd.randn(3)
    inds = rnd.randint(10)

    nx = ot.backend.Backend()

    with pytest.raises(NotImplementedError):
        nx.from_numpy(M)
    with pytest.raises(NotImplementedError):
        nx.to_numpy(M)
    with pytest.raises(NotImplementedError):
        nx.set_gradients(0, 0, 0)
    with pytest.raises(NotImplementedError):
        nx.zeros((10, 3))
    with pytest.raises(NotImplementedError):
        nx.ones((10, 3))
    with pytest.raises(NotImplementedError):
        nx.arange(10, 1, 2)
    with pytest.raises(NotImplementedError):
        nx.full((10, 3), 3.14)
    with pytest.raises(NotImplementedError):
        nx.eye((10, 3))
    with pytest.raises(NotImplementedError):
        nx.sum(M)
    with pytest.raises(NotImplementedError):
        nx.cumsum(M)
    with pytest.raises(NotImplementedError):
        nx.max(M)
    with pytest.raises(NotImplementedError):
        nx.min(M)
    with pytest.raises(NotImplementedError):
        nx.maximum(v, v)
    with pytest.raises(NotImplementedError):
        nx.minimum(v, v)
    with pytest.raises(NotImplementedError):
        nx.abs(M)
    with pytest.raises(NotImplementedError):
        nx.log(M)
    with pytest.raises(NotImplementedError):
        nx.exp(M)
    with pytest.raises(NotImplementedError):
        nx.sqrt(M)
    with pytest.raises(NotImplementedError):
        nx.power(v, 2)
    with pytest.raises(NotImplementedError):
        nx.dot(v, v)
    with pytest.raises(NotImplementedError):
        nx.norm(M)
    with pytest.raises(NotImplementedError):
        nx.exp(M)
    with pytest.raises(NotImplementedError):
        nx.any(M)
    with pytest.raises(NotImplementedError):
        nx.isnan(M)
    with pytest.raises(NotImplementedError):
        nx.isinf(M)
    with pytest.raises(NotImplementedError):
        nx.einsum("ij->i", M)
    with pytest.raises(NotImplementedError):
        nx.sort(M)
    with pytest.raises(NotImplementedError):
        nx.argsort(M)
    with pytest.raises(NotImplementedError):
        nx.searchsorted(v, v)
    with pytest.raises(NotImplementedError):
        nx.flip(M)
    with pytest.raises(NotImplementedError):
        nx.outer(v, v)
    with pytest.raises(NotImplementedError):
        nx.clip(M, -1, 1)
    with pytest.raises(NotImplementedError):
        nx.repeat(M, 0, 1)
    with pytest.raises(NotImplementedError):
        nx.take_along_axis(M, v, 0)
    with pytest.raises(NotImplementedError):
        nx.concatenate([v, v])
    with pytest.raises(NotImplementedError):
        nx.zero_pad(M, v)
    with pytest.raises(NotImplementedError):
        nx.argmax(M)
    with pytest.raises(NotImplementedError):
        nx.argmin(M)
    with pytest.raises(NotImplementedError):
        nx.mean(M)
    with pytest.raises(NotImplementedError):
        nx.median(M)
    with pytest.raises(NotImplementedError):
        nx.std(M)
    with pytest.raises(NotImplementedError):
        nx.linspace(0, 1, 50)
    with pytest.raises(NotImplementedError):
        nx.meshgrid(v, v)
    with pytest.raises(NotImplementedError):
        nx.diag(M)
    with pytest.raises(NotImplementedError):
        nx.unique([M, M])
    with pytest.raises(NotImplementedError):
        nx.logsumexp(M)
    with pytest.raises(NotImplementedError):
        nx.stack([M, M])
    with pytest.raises(NotImplementedError):
        nx.reshape(M, (5, 3, 2))
    with pytest.raises(NotImplementedError):
        nx.seed(42)
    with pytest.raises(NotImplementedError):
        nx.rand()
    with pytest.raises(NotImplementedError):
        nx.randperm(12)
    with pytest.raises(NotImplementedError):
        nx.randn()
        nx.coo_matrix(M, M, M)
    with pytest.raises(NotImplementedError):
        nx.issparse(M)
    with pytest.raises(NotImplementedError):
        nx.tocsr(M)
    with pytest.raises(NotImplementedError):
        nx.eliminate_zeros(M)
    with pytest.raises(NotImplementedError):
        nx.todense(M)
    with pytest.raises(NotImplementedError):
        nx.where(M, M, M)
    with pytest.raises(NotImplementedError):
        nx.copy(M)
    with pytest.raises(NotImplementedError):
        nx.pinv(M)
    with pytest.raises(NotImplementedError):
        nx.allclose(M, M)
    with pytest.raises(NotImplementedError):
        nx.squeeze(M)
    with pytest.raises(NotImplementedError):
        nx.bitsize(M)
    with pytest.raises(NotImplementedError):
        nx.device_type(M)
    with pytest.raises(NotImplementedError):
        nx._bench(lambda x: x, M, n_runs=1)
    with pytest.raises(NotImplementedError):
        nx.solve(M, v)
    with pytest.raises(NotImplementedError):
        nx.trace(M)
    with pytest.raises(NotImplementedError):
        nx.inv(M)
    with pytest.raises(NotImplementedError):
        nx.sqrtm(M)
    with pytest.raises(NotImplementedError):
        nx.kl_div(M, M)
    with pytest.raises(NotImplementedError):
        nx.isfinite(M)
    with pytest.raises(NotImplementedError):
        nx.array_equal(M, M)
    with pytest.raises(NotImplementedError):
        nx.is_floating_point(M)
    with pytest.raises(NotImplementedError):
        nx.tile(M, (10, 1))
    with pytest.raises(NotImplementedError):
        nx.floor(M)
    with pytest.raises(NotImplementedError):
        nx.prod(M)
    with pytest.raises(NotImplementedError):
        nx.sort2(M)
    with pytest.raises(NotImplementedError):
        nx.qr(M)
    with pytest.raises(NotImplementedError):
        nx.atan2(v, v)
    with pytest.raises(NotImplementedError):
        nx.transpose(M)
    with pytest.raises(NotImplementedError):
        nx.detach(M)
    with pytest.raises(NotImplementedError):
        nx.matmul(M, M.T)
    with pytest.raises(NotImplementedError):
        nx.nan_to_num(M)
    with pytest.raises(NotImplementedError):
        nx.sign(M)
    with pytest.raises(NotImplementedError):
        nx.dtype_device(M)
    with pytest.raises(NotImplementedError):
        nx.assert_same_dtype_device(M, M)
    with pytest.raises(NotImplementedError):
        nx.eigh(M)
    with pytest.raises(NotImplementedError):
        nx.det(M)
    with pytest.raises(NotImplementedError):
        nx.slogdet(M)
    with pytest.raises(NotImplementedError):
<<<<<<< HEAD
        nx.index_select(M, 0, inds)
    with pytest.raises(NotImplementedError):
        nx.nonzero(M)
=======
        nx.unsqueeze(M, 0)
>>>>>>> 85113e9a


def test_func_backends(nx):
    rnd = np.random.RandomState(0)
    M = rnd.randn(10, 3)
    SquareM = rnd.randn(10, 10)
    v = rnd.randn(3)
    val = np.array([1.0])

    M1 = rnd.randn(1, 2, 10, 10)
    M2 = rnd.randn(3, 1, 10, 10)

    # Sparse tensors test
    sp_row = np.array([0, 3, 1, 0, 3])
    sp_col = np.array([0, 3, 1, 2, 2])
    sp_data = np.array([4, 5, 7, 9, 0], dtype=np.float64)

    lst_tot = []

    for nx in [ot.backend.NumpyBackend(), nx]:
        print("Backend: ", nx.__name__)

        lst_b = []
        lst_name = []

        Mb = nx.from_numpy(M)
        SquareMb = nx.from_numpy(SquareM)
        vb = nx.from_numpy(v)

        M1b = nx.from_numpy(M1)
        M2b = nx.from_numpy(M2)

        val = nx.from_numpy(val)

        sp_rowb = nx.from_numpy(sp_row)
        sp_colb = nx.from_numpy(sp_col)
        sp_datab = nx.from_numpy(sp_data)

        A = nx.set_gradients(val, v, v)

        lst_b.append(nx.to_numpy(A))
        lst_name.append("set_gradients")

        A = nx.detach(Mb)
        A, B = nx.detach(Mb, Mb)
        lst_b.append(nx.to_numpy(A))
        lst_name.append("detach")

        A = nx.zeros((10, 3))
        A = nx.zeros((10, 3), type_as=Mb)
        lst_b.append(nx.to_numpy(A))
        lst_name.append("zeros")

        A = nx.ones((10, 3))
        A = nx.ones((10, 3), type_as=Mb)
        lst_b.append(nx.to_numpy(A))
        lst_name.append("ones")

        A = nx.arange(10, 1, 2)
        lst_b.append(nx.to_numpy(A))
        lst_name.append("arange")

        A = nx.full((10, 3), 3.14)
        A = nx.full((10, 3), 3.14, type_as=Mb)
        lst_b.append(nx.to_numpy(A))
        lst_name.append("full")

        A = nx.eye(10, 3)
        A = nx.eye(10, 3, type_as=Mb)
        lst_b.append(nx.to_numpy(A))
        lst_name.append("eye")

        A = nx.sum(Mb)
        lst_b.append(nx.to_numpy(A))
        lst_name.append("sum")

        A = nx.sum(Mb, axis=1, keepdims=True)
        lst_b.append(nx.to_numpy(A))
        lst_name.append("sum(axis)")

        A = nx.cumsum(Mb, 0)
        lst_b.append(nx.to_numpy(A))
        lst_name.append("cumsum(axis)")

        A = nx.max(Mb)
        lst_b.append(nx.to_numpy(A))
        lst_name.append("max")

        A = nx.max(Mb, axis=1, keepdims=True)
        lst_b.append(nx.to_numpy(A))
        lst_name.append("max(axis)")

        A = nx.min(Mb)
        lst_b.append(nx.to_numpy(A))
        lst_name.append("min")

        A = nx.min(Mb, axis=1, keepdims=True)
        lst_b.append(nx.to_numpy(A))
        lst_name.append("min(axis)")

        A = nx.maximum(vb, 0)
        lst_b.append(nx.to_numpy(A))
        lst_name.append("maximum")

        A = nx.minimum(vb, 0)
        lst_b.append(nx.to_numpy(A))
        lst_name.append("minimum")

        A = nx.sign(vb)
        lst_b.append(nx.to_numpy(A))
        lst_name.append("sign")

        A = nx.abs(Mb)
        lst_b.append(nx.to_numpy(A))
        lst_name.append("abs")

        A = nx.log(A)
        lst_b.append(nx.to_numpy(A))
        lst_name.append("log")

        A = nx.exp(Mb)
        lst_b.append(nx.to_numpy(A))
        lst_name.append("exp")

        A = nx.sqrt(nx.abs(Mb))
        lst_b.append(nx.to_numpy(A))
        lst_name.append("sqrt")

        A = nx.power(Mb, 2)
        lst_b.append(nx.to_numpy(A))
        lst_name.append("power")

        A = nx.dot(vb, vb)
        lst_b.append(nx.to_numpy(A))
        lst_name.append("dot(v,v)")

        A = nx.dot(Mb, vb)
        lst_b.append(nx.to_numpy(A))
        lst_name.append("dot(M,v)")

        A = nx.dot(Mb, Mb.T)
        lst_b.append(nx.to_numpy(A))
        lst_name.append("dot(M,M)")

        A = nx.norm(vb)
        lst_b.append(nx.to_numpy(A))
        lst_name.append("norm")

        A = nx.norm(Mb, axis=1)
        lst_b.append(nx.to_numpy(A))
        lst_name.append("norm(M,axis=1)")

        A = nx.norm(Mb, axis=1, keepdims=True)
        lst_b.append(nx.to_numpy(A))
        lst_name.append("norm(M,axis=1,keepdims=True)")

        A = nx.any(vb > 0)
        lst_b.append(nx.to_numpy(A))
        lst_name.append("any")

        A = nx.isnan(vb)
        lst_b.append(nx.to_numpy(A))
        lst_name.append("isnan")

        A = nx.isinf(vb)
        lst_b.append(nx.to_numpy(A))
        lst_name.append("isinf")

        A = nx.einsum("ij->i", Mb)
        lst_b.append(nx.to_numpy(A))
        lst_name.append("einsum(ij->i)")

        A = nx.einsum("ij,j->i", Mb, vb)
        lst_b.append(nx.to_numpy(A))
        lst_name.append("nx.einsum(ij,j->i)")

        A = nx.einsum("ij->i", Mb)
        lst_b.append(nx.to_numpy(A))
        lst_name.append("nx.einsum(ij->i)")

        A = nx.sort(Mb)
        lst_b.append(nx.to_numpy(A))
        lst_name.append("sort")

        A = nx.argsort(Mb)
        lst_b.append(nx.to_numpy(A))
        lst_name.append("argsort")

        tmp = nx.sort(Mb)
        A = nx.searchsorted(tmp, tmp, "right")
        lst_b.append(nx.to_numpy(A))
        lst_name.append("searchsorted")

        A = nx.flip(Mb)
        lst_b.append(nx.to_numpy(A))
        lst_name.append("flip")

        A = nx.outer(vb, vb)
        lst_b.append(nx.to_numpy(A))
        lst_name.append("outer")

        A = nx.clip(vb, 0, 1)
        lst_b.append(nx.to_numpy(A))
        lst_name.append("clip")

        A = nx.repeat(Mb, 0)
        A = nx.repeat(Mb, 2, -1)
        lst_b.append(nx.to_numpy(A))
        lst_name.append("repeat")

        A = nx.take_along_axis(vb, nx.arange(3), -1)
        lst_b.append(nx.to_numpy(A))
        lst_name.append("take_along_axis")

        A = nx.concatenate((Mb, Mb), -1)
        lst_b.append(nx.to_numpy(A))
        lst_name.append("concatenate")

        A = nx.zero_pad(Mb, len(Mb.shape) * [(3, 3)])
        lst_b.append(nx.to_numpy(A))
        lst_name.append("zero_pad")

        A = nx.argmax(Mb)
        lst_b.append(nx.to_numpy(A))
        lst_name.append("argmax")

        A = nx.argmin(Mb)
        lst_b.append(nx.to_numpy(A))
        lst_name.append("argmin")

        A = nx.mean(Mb)
        lst_b.append(nx.to_numpy(A))
        lst_name.append("mean")

        A = nx.median(Mb)
        lst_b.append(nx.to_numpy(A))
        lst_name.append("median")

        A = nx.std(Mb)
        lst_b.append(nx.to_numpy(A))
        lst_name.append("std")

        A = nx.linspace(0, 1, 50)
        A = nx.linspace(0, 1, 50, type_as=Mb)
        lst_b.append(nx.to_numpy(A))
        lst_name.append("linspace")

        X, Y = nx.meshgrid(vb, vb)
        lst_b.append(np.stack([nx.to_numpy(X), nx.to_numpy(Y)]))
        lst_name.append("meshgrid")

        A = nx.diag(Mb)
        lst_b.append(nx.to_numpy(A))
        lst_name.append("diag2D")

        A = nx.diag(vb, 1)
        lst_b.append(nx.to_numpy(A))
        lst_name.append("diag1D")

        A = nx.unique(nx.from_numpy(np.stack([M, M])))
        lst_b.append(nx.to_numpy(A))
        lst_name.append("unique")

        A, A2 = nx.unique(
            nx.from_numpy(np.stack([M, M]).reshape(-1)), return_inverse=True
        )
        lst_b.append(nx.to_numpy(A))
        lst_name.append("unique(M,return_inverse=True)[0]")
        lst_b.append(nx.to_numpy(A2))
        lst_name.append("unique(M,return_inverse=True)[1]")

        A = nx.logsumexp(Mb)
        lst_b.append(nx.to_numpy(A))
        lst_name.append("logsumexp")

        A = nx.stack([Mb, Mb])
        lst_b.append(nx.to_numpy(A))
        lst_name.append("stack")

        A = nx.reshape(Mb, (5, 3, 2))
        lst_b.append(nx.to_numpy(A))
        lst_name.append("reshape")

        sp_Mb = nx.coo_matrix(sp_datab, sp_rowb, sp_colb, shape=(4, 4))
        nx.todense(Mb)
        lst_b.append(nx.to_numpy(nx.todense(sp_Mb)))
        lst_name.append("coo_matrix")

        assert not nx.issparse(Mb), "Assert fail on: issparse (expected False)"
        assert nx.issparse(sp_Mb) or nx.__name__ in (
            "jax",
            "tf",
        ), "Assert fail on: issparse (expected True)"

        A = nx.tocsr(sp_Mb)
        lst_b.append(nx.to_numpy(nx.todense(A)))
        lst_name.append("tocsr")

        A = nx.eliminate_zeros(nx.copy(sp_datab), threshold=5.0)
        lst_b.append(nx.to_numpy(A))
        lst_name.append("eliminate_zeros (dense)")

        A = nx.eliminate_zeros(sp_Mb)
        lst_b.append(nx.to_numpy(nx.todense(A)))
        lst_name.append("eliminate_zeros (sparse)")

        A = nx.where(Mb >= nx.stack([nx.linspace(0, 1, 10)] * 3, axis=1), Mb, 0.0)
        lst_b.append(nx.to_numpy(A))
        lst_name.append("where (cond, x, y)")

        A = nx.where(nx.from_numpy(np.array([True, False])))
        lst_b.append(nx.to_numpy(nx.stack(A)))
        lst_name.append("where (cond)")

        A = nx.copy(Mb)
        lst_b.append(nx.to_numpy(A))
        lst_name.append("copy")

        assert nx.allclose(Mb, Mb), "Assert fail on: allclose (expected True)"
        assert not nx.allclose(2 * Mb, Mb), "Assert fail on: allclose (expected False)"

        A = nx.squeeze(nx.zeros((3, 1, 4, 1)))
        assert tuple(A.shape) == (3, 4), "Assert fail on: squeeze"

        A = nx.unsqueeze(nx.zeros((3, 1, 4)), -1)
        assert tuple(A.shape) == (3, 1, 4, 1), "Assert fail on: unsqueeze"

        A = nx.bitsize(Mb)
        lst_b.append(float(A))
        lst_name.append("bitsize")

        A = nx.device_type(Mb)
        assert A in ("CPU", "GPU")

        nx._bench(lambda x: x, M, n_runs=1)

        A = nx.solve(SquareMb, Mb)
        lst_b.append(nx.to_numpy(A))
        lst_name.append("solve")

        A = nx.trace(SquareMb)
        lst_b.append(nx.to_numpy(A))
        lst_name.append("trace")

        A = nx.trace(nx.stack([SquareMb, SquareMb], axis=0))
        lst_b.append(nx.to_numpy(A))
        lst_name.append("broadcast trace")

        A = nx.inv(SquareMb)
        lst_b.append(nx.to_numpy(A))
        lst_name.append("matrix inverse")

        A = nx.sqrtm(SquareMb.T @ SquareMb)
        lst_b.append(nx.to_numpy(A))
        lst_name.append("matrix square root")

        A = nx.sqrtm(nx.stack([SquareMb.T @ SquareMb] * 2, axis=0))[None, :]
        lst_b.append(nx.to_numpy(A))
        lst_name.append("broadcast matrix square root")

        D, U = nx.eigh(SquareMb.T @ SquareMb)
        lst_b.append(nx.to_numpy(nx.dot(U, nx.dot(nx.diag(D), U.T))))
        lst_name.append("eigh ")

        A = nx.kl_div(nx.abs(Mb), nx.abs(Mb) + 1)
        lst_b.append(nx.to_numpy(A))
        lst_name.append("Kullback-Leibler divergence")

        A = nx.concatenate([vb, nx.from_numpy(np.array([np.inf, np.nan]))], axis=0)
        A = nx.isfinite(A)
        lst_b.append(nx.to_numpy(A))
        lst_name.append("isfinite")

        A = nx.tile(vb, (10, 1))
        lst_b.append(nx.to_numpy(A))
        lst_name.append("tile")

        A = nx.floor(Mb)
        lst_b.append(nx.to_numpy(A))
        lst_name.append("floor")

        A = nx.prod(Mb)
        lst_b.append(nx.to_numpy(A))
        lst_name.append("prod")

        A, B = nx.sort2(Mb)
        lst_b.append(nx.to_numpy(A))
        lst_name.append("sort2 sort")
        lst_b.append(nx.to_numpy(B))
        lst_name.append("sort2 argsort")

        A, B = nx.qr(Mb)
        lst_b.append(nx.to_numpy(A))
        lst_name.append("QR Q")
        lst_b.append(nx.to_numpy(B))
        lst_name.append("QR R")

        A = nx.atan2(vb, vb)
        lst_b.append(nx.to_numpy(A))
        lst_name.append("atan2")

        A = nx.transpose(Mb)
        lst_b.append(nx.to_numpy(A))
        lst_name.append("transpose")

        A, B = nx.detach(Mb, Mb)
        lst_b.append(nx.to_numpy(A))
        lst_name.append("detach A")
        lst_b.append(nx.to_numpy(B))
        lst_name.append("detach B")

        A = nx.matmul(Mb, Mb.T)
        lst_b.append(nx.to_numpy(A))
        lst_name.append("matmul")
        A = nx.matmul(M1b, M2b)
        lst_b.append(nx.to_numpy(A))
        lst_name.append("matmul broadcast")

        vec = nx.from_numpy(np.array([1, np.nan, -1]))
        vec = nx.nan_to_num(vec, nan=0)
        lst_b.append(nx.to_numpy(vec))
        lst_name.append("nan_to_num")

        d = nx.det(M1b)
        lst_b.append(nx.to_numpy(d))
        lst_name.append("det")

        s, logabsd = nx.slogdet(M1b)
        s, logabsd = nx.to_numpy(s), nx.to_numpy(logabsd)
        lst_b.append(np.array([s, logabsd]))
        lst_name.append("slogdet")

        vec = nx.index_select(vb, 0, nx.from_numpy(np.array([0, 1])))
        lst_b.append(nx.to_numpy(vec))
        lst_name.append("index_select")

        vec = nx.nonzero(Mb)
        lst_b.append(nx.to_numpy(vec))
        lst_name.append("nonzero")

        assert not nx.array_equal(Mb, vb), "array_equal (shape)"
        assert nx.array_equal(Mb, Mb), "array_equal (elements) - expected true"
        assert not nx.array_equal(
            Mb, Mb + nx.eye(*list(Mb.shape))
        ), "array_equal (elements) - expected false"

        assert nx.is_floating_point(Mb), "is_floating_point - expected true"
        assert not nx.is_floating_point(
            nx.from_numpy(np.array([0, 1, 2], dtype=int))
        ), "is_floating_point - expected false"

        lst_tot.append(lst_b)

    lst_np = lst_tot[0]
    lst_b = lst_tot[1]

    for a1, a2, name in zip(lst_np, lst_b, lst_name):
        np.testing.assert_allclose(
            a2, a1, atol=1e-7, err_msg=f"ASSERT FAILED ON: {name}"
        )


def test_random_backends(nx):
    tmp_u = nx.rand()

    assert tmp_u < 1

    tmp_n = nx.randn()

    nx.seed(0)
    M1 = nx.to_numpy(nx.rand(5, 2))
    nx.seed(0)
    M2 = nx.to_numpy(nx.rand(5, 2, type_as=tmp_n))

    assert np.all(M1 >= 0)
    assert np.all(M1 < 1)
    assert M1.shape == (5, 2)
    assert np.allclose(M1, M2)

    nx.seed(0)
    M1 = nx.to_numpy(nx.randn(5, 2))
    nx.seed(0)
    M2 = nx.to_numpy(nx.randn(5, 2, type_as=tmp_u))

    nx.seed(42)
    v1 = nx.randn()
    v2 = nx.randn()
    assert v1 != v2

    nx.seed(0)
    M1 = nx.to_numpy(nx.randperm(5))
    nx.seed(0)
    M2 = nx.to_numpy(nx.randperm(5, type_as=tmp_u))
    M3 = nx.arange(5)
    M4 = nx.sort(nx.randperm(5))
    assert np.allclose(M3, M4)

    with pytest.raises(ValueError, match="size must be"):
        res = nx.randperm(size=[5, 12])


def test_gradients_backends():
    rnd = np.random.RandomState(0)
    v = rnd.randn(10)
    c = rnd.randn()
    e = rnd.randn()

    if torch:
        nx = ot.backend.TorchBackend()

        v2 = torch.tensor(v, requires_grad=True)
        c2 = torch.tensor(c, requires_grad=True)

        val = c2 * torch.sum(v2 * v2)

        val2 = nx.set_gradients(val, (v2, c2), (v2, c2))

        val2.backward()

        assert torch.equal(v2.grad, v2)
        assert torch.equal(c2.grad, c2)

    if jax:
        nx = ot.backend.JaxBackend()
        with jax.checking_leaks():

            def fun(a, b, d):
                val = b * nx.sum(a**4) + d
                return nx.set_gradients(val, (a, b, d), (a, b, 2 * d))

            grad_val = jax.grad(fun, argnums=(0, 1, 2))(v, c, e)

        np.testing.assert_almost_equal(fun(v, c, e), c * np.sum(v**4) + e, decimal=4)
        np.testing.assert_allclose(grad_val[0], v, atol=1e-4)
        np.testing.assert_allclose(grad_val[2], 2 * e, atol=1e-4)

    if tf:
        nx = ot.backend.TensorflowBackend()
        w = tf.Variable(tf.random.normal((3, 2)), name="w")
        b = tf.Variable(tf.random.normal((2,), dtype=tf.float32), name="b")
        x = tf.random.normal((1, 3), dtype=tf.float32)

        with tf.GradientTape() as tape:
            y = x @ w + b
            loss = tf.reduce_mean(y**2)
            manipulated_loss = nx.set_gradients(loss, (w, b), (w, b))
            [dl_dw, dl_db] = tape.gradient(manipulated_loss, [w, b])
            assert nx.allclose(dl_dw, w)
            assert nx.allclose(dl_db, b)


def test_get_backend_none():
    a, b = np.zeros((2, 3)), None
    nx = get_backend(a, b)
    assert str(nx) == "numpy"
    with pytest.raises(ValueError):
        get_backend(None, None)<|MERGE_RESOLUTION|>--- conflicted
+++ resolved
@@ -279,13 +279,11 @@
     with pytest.raises(NotImplementedError):
         nx.slogdet(M)
     with pytest.raises(NotImplementedError):
-<<<<<<< HEAD
+        nx.unsqueeze(M, 0)
+    with pytest.raises(NotImplementedError):
         nx.index_select(M, 0, inds)
     with pytest.raises(NotImplementedError):
         nx.nonzero(M)
-=======
-        nx.unsqueeze(M, 0)
->>>>>>> 85113e9a
 
 
 def test_func_backends(nx):
