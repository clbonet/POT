# POT: Python Optimal Transport

[![PyPI version](https://badge.fury.io/py/POT.svg)](https://badge.fury.io/py/POT)
[![Anaconda Cloud](https://anaconda.org/conda-forge/pot/badges/version.svg)](https://anaconda.org/conda-forge/pot)
[![Build Status](https://github.com/PythonOT/POT/actions/workflows/build_tests.yml/badge.svg)](https://github.com/PythonOT/POT/actions)
[![Codecov Status](https://codecov.io/gh/PythonOT/POT/branch/master/graph/badge.svg)](https://codecov.io/gh/PythonOT/POT)
[![Downloads](https://static.pepy.tech/badge/pot)](https://pepy.tech/project/pot)
[![Anaconda downloads](https://anaconda.org/conda-forge/pot/badges/downloads.svg)](https://anaconda.org/conda-forge/pot)
[![License](https://anaconda.org/conda-forge/pot/badges/license.svg)](https://github.com/PythonOT/POT/blob/master/LICENSE)

This open source Python library provides several solvers for optimization
problems related to Optimal Transport for signal, image processing and machine
learning.

Website and documentation: [https://PythonOT.github.io/](https://PythonOT.github.io/)

Source Code (MIT): [https://github.com/PythonOT/POT](https://github.com/PythonOT/POT)

POT provides the following generic OT solvers (links to examples):

* [OT Network Simplex solver](https://pythonot.github.io/auto_examples/plot_OT_1D.html) for the linear program/ Earth Movers Distance [1] .
* [Conditional gradient](https://pythonot.github.io/auto_examples/plot_optim_OTreg.html) [6] and [Generalized conditional gradient](https://pythonot.github.io/auto_examples/plot_optim_OTreg.html) for regularized OT [7].
* Entropic regularization OT solver with [Sinkhorn Knopp
  Algorithm](https://pythonot.github.io/auto_examples/plot_OT_1D.html) [2] ,
  stabilized version [9] [10] [34], lazy CPU/GPU solver from geomloss [60] [61], greedy Sinkhorn [22] and [Screening
  Sinkhorn [26]
  ](https://pythonot.github.io/auto_examples/plot_screenkhorn_1D.html).
* Bregman projections for [Wasserstein barycenter](https://pythonot.github.io/auto_examples/barycenters/plot_barycenter_lp_vs_entropic.html) [3], [convolutional barycenter](https://pythonot.github.io/auto_examples/barycenters/plot_convolutional_barycenter.html) [21]  and unmixing [4].
* Sinkhorn divergence [23] and entropic regularization OT from empirical data.
* Debiased Sinkhorn barycenters [Sinkhorn divergence barycenter](https://pythonot.github.io/auto_examples/barycenters/plot_debiased_barycenter.html) [37]
* [Smooth optimal transport solvers](https://pythonot.github.io/auto_examples/plot_OT_1D_smooth.html) (dual and semi-dual) for KL and squared L2 regularizations [17].
* Weak OT solver between empirical distributions [39]
* Non regularized [Wasserstein barycenters [16] ](https://pythonot.github.io/auto_examples/barycenters/plot_barycenter_lp_vs_entropic.html) with LP solver (only small scale).
* [Gromov-Wasserstein distances](https://pythonot.github.io/auto_examples/gromov/plot_gromov.html) and [GW barycenters](https://pythonot.github.io/auto_examples/gromov/plot_gromov_barycenter.html)  (exact [13] and regularized [12,51]), differentiable using gradients from Graph Dictionary Learning [38]
 * [Fused-Gromov-Wasserstein distances solver](https://pythonot.github.io/auto_examples/gromov/plot_fgw.html#sphx-glr-auto-examples-plot-fgw-py) and [FGW barycenters](https://pythonot.github.io/auto_examples/gromov/plot_barycenter_fgw.html) (exact [24] and regularized [12,51]).
* [Stochastic
  solver](https://pythonot.github.io/auto_examples/others/plot_stochastic.html) and
  [differentiable losses](https://pythonot.github.io/auto_examples/backends/plot_stoch_continuous_ot_pytorch.html) for
  Large-scale Optimal Transport (semi-dual problem [18] and dual problem [19])
* [Sampled solver of Gromov Wasserstein](https://pythonot.github.io/auto_examples/gromov/plot_gromov.html) for large-scale problem with any loss functions [33]
* Non regularized [free support Wasserstein barycenters](https://pythonot.github.io/auto_examples/barycenters/plot_free_support_barycenter.html) [20].
* [One dimensional Unbalanced OT](https://pythonot.github.io/auto_examples/unbalanced-partial/plot_UOT_1D.html) with KL relaxation and [barycenter](https://pythonot.github.io/auto_examples/unbalanced-partial/plot_UOT_barycenter_1D.html) [10, 25]. Also [exact unbalanced OT](https://pythonot.github.io/auto_examples/unbalanced-partial/plot_unbalanced_ot.html) with KL and quadratic regularization and the [regularization path of UOT](https://pythonot.github.io/auto_examples/unbalanced-partial/plot_regpath.html) [41]
* [Partial Wasserstein and Gromov-Wasserstein](https://pythonot.github.io/auto_examples/unbalanced-partial/plot_partial_wass_and_gromov.html) (exact [29] and entropic [3]
  formulations).
* [Sliced Wasserstein](https://pythonot.github.io/auto_examples/sliced-wasserstein/plot_variance.html) [31, 32] and Max-sliced Wasserstein [35] that can be used for gradient flows [36].
* [Wasserstein distance on the circle](https://pythonot.github.io/auto_examples/plot_compute_wasserstein_circle.html) [44, 45]
* [Spherical Sliced Wasserstein](https://pythonot.github.io/auto_examples/sliced-wasserstein/plot_variance_ssw.html) [46]
* [Graph Dictionary Learning solvers](https://pythonot.github.io/auto_examples/gromov/plot_gromov_wasserstein_dictionary_learning.html) [38].
* [Semi-relaxed (Fused) Gromov-Wasserstein divergences](https://pythonot.github.io/auto_examples/gromov/plot_semirelaxed_fgw.html) with corresponding [barycenter solvers](https://pythonot.github.io/auto_examples/gromov/plot_semirelaxed_gromov_wasserstein_barycenter.hmtl) (exact and regularized [48]).
* [Quantized (Fused) Gromov-Wasserstein distances](https://pythonot.github.io/auto_examples/gromov/plot_quantized_gromov_wasserstein.html) [68].
* [Efficient Discrete Multi Marginal Optimal Transport Regularization](https://pythonot.github.io/auto_examples/others/plot_demd_gradient_minimize.html) [50].
* [Several backends](https://pythonot.github.io/quickstart.html#solving-ot-with-multiple-backends) for easy use of POT with  [Pytorch](https://pytorch.org/)/[jax](https://github.com/google/jax)/[Numpy](https://numpy.org/)/[Cupy](https://cupy.dev/)/[Tensorflow](https://www.tensorflow.org/) arrays.
* [Smooth Strongly Convex Nearest Brenier Potentials](https://pythonot.github.io/auto_examples/others/plot_SSNB.html#sphx-glr-auto-examples-others-plot-ssnb-py) [58], with an extension to bounding potentials using [59].
* Gaussian Mixture Model OT [69]
* [Co-Optimal Transport](https://pythonot.github.io/auto_examples/others/plot_COOT.html) [49] and
[unbalanced Co-Optimal Transport](https://pythonot.github.io/auto_examples/others/plot_learning_weights_with_COOT.html) [71].
* Fused unbalanced Gromov-Wasserstein [70].

POT provides the following Machine Learning related solvers:

* [Optimal transport for domain
  adaptation](https://pythonot.github.io/auto_examples/domain-adaptation/plot_otda_classes.html)
  with [group lasso regularization](https://pythonot.github.io/auto_examples/domain-adaptation/plot_otda_classes.html),   [Laplacian regularization](https://pythonot.github.io/auto_examples/domain-adaptation/plot_otda_laplacian.html) [5] [30] and [semi
  supervised setting](https://pythonot.github.io/auto_examples/domain-adaptation/plot_otda_semi_supervised.html).
* [Linear OT mapping](https://pythonot.github.io/auto_examples/domain-adaptation/plot_otda_linear_mapping.html) [14] and [Joint OT mapping estimation](https://pythonot.github.io/auto_examples/domain-adaptation/plot_otda_mapping.html) [8].
* [Wasserstein Discriminant Analysis](https://pythonot.github.io/auto_examples/others/plot_WDA.html) [11] (requires autograd + pymanopt).
* [JCPOT algorithm for multi-source domain adaptation with target shift](https://pythonot.github.io/auto_examples/domain-adaptation/plot_otda_jcpot.html) [27].
* [Graph Neural Network OT layers TFGW](https://pythonot.github.io/auto_examples/gromov/plot_gnn_TFGW.html) [52] and TW (OT-GNN) [53]

Some other examples are available in the  [documentation](https://pythonot.github.io/auto_examples/index.html).

#### Using and citing the toolbox

If you use this toolbox in your research and find it useful, please cite POT
using the following reference from our [JMLR paper](https://jmlr.org/papers/v22/20-451.html):

    Rémi Flamary, Nicolas Courty, Alexandre Gramfort, Mokhtar Z. Alaya, Aurélie Boisbunon, Stanislas Chambon, Laetitia Chapel, Adrien Corenflos, Kilian Fatras, Nemo Fournier, Léo Gautheron, Nathalie T.H. Gayraud, Hicham Janati, Alain Rakotomamonjy, Ievgen Redko, Antoine Rolet, Antony Schutz, Vivien Seguy, Danica J. Sutherland, Romain Tavenard, Alexander Tong, Titouan Vayer,
    POT Python Optimal Transport library,
    Journal of Machine Learning Research, 22(78):1−8, 2021.
    Website: https://pythonot.github.io/

In Bibtex format:

```bibtex
@article{flamary2021pot,
  author  = {R{\'e}mi Flamary and Nicolas Courty and Alexandre Gramfort and Mokhtar Z. Alaya and Aur{\'e}lie Boisbunon and Stanislas Chambon and Laetitia Chapel and Adrien Corenflos and Kilian Fatras and Nemo Fournier and L{\'e}o Gautheron and Nathalie T.H. Gayraud and Hicham Janati and Alain Rakotomamonjy and Ievgen Redko and Antoine Rolet and Antony Schutz and Vivien Seguy and Danica J. Sutherland and Romain Tavenard and Alexander Tong and Titouan Vayer},
  title   = {POT: Python Optimal Transport},
  journal = {Journal of Machine Learning Research},
  year    = {2021},
  volume  = {22},
  number  = {78},
  pages   = {1-8},
  url     = {http://jmlr.org/papers/v22/20-451.html}
}
```

## Installation

The library has been tested on Linux, MacOSX and Windows. It requires a C++ compiler for building/installing the EMD solver and relies on the following Python modules:

- Numpy (>=1.16)
- Scipy (>=1.0)
- Cython (>=0.23) (build only, not necessary when installing from pip or conda)

#### Pip installation


You can install the toolbox through PyPI with:

```console
pip install POT
```

or get the very latest version by running:

```console
pip install -U https://github.com/PythonOT/POT/archive/master.zip # with --user for user install (no root)
```

Optional dependencies may be installed with
```console
pip install POT[all]
```
Note that this installs `cvxopt`, which is licensed under GPL 3.0. Alternatively, if you cannot use GPL-licensed software, the specific optional dependencies may be installed individually, or per-submodule. The available optional installations are `backend-jax, backend-tf, backend-torch, cvxopt, dr, gnn, all`.

#### Anaconda installation with conda-forge

If you use the Anaconda python distribution, POT is available in [conda-forge](https://conda-forge.org). To install it and the required dependencies:

```console
conda install -c conda-forge pot
```

#### Post installation check
After a correct installation, you should be able to import the module without errors:

```python
import ot
```

Note that for easier access the module is named `ot` instead of `pot`.


### Dependencies

Some sub-modules require additional dependencies which are discussed below

* **ot.dr** (Wasserstein dimensionality reduction) depends on autograd and pymanopt that can be installed with:

```shell
pip install pymanopt autograd
```


## Examples

### Short examples

* Import the toolbox

```python
import ot
```

* Compute Wasserstein distances

```python
# a,b are 1D histograms (sum to 1 and positive)
# M is the ground cost matrix
Wd = ot.emd2(a, b, M) # exact linear program
Wd_reg = ot.sinkhorn2(a, b, M, reg) # entropic regularized OT
# if b is a matrix compute all distances to a and return a vector
```

* Compute OT matrix

```python
# a,b are 1D histograms (sum to 1 and positive)
# M is the ground cost matrix
T = ot.emd(a, b, M) # exact linear program
T_reg = ot.sinkhorn(a, b, M, reg) # entropic regularized OT
```

* Compute Wasserstein barycenter

```python
# A is a n*d matrix containing d  1D histograms
# M is the ground cost matrix
ba = ot.barycenter(A, M, reg) # reg is regularization parameter
```

### Examples and Notebooks

The examples folder contain several examples and use case for the library. The full documentation with examples and output is available on [https://PythonOT.github.io/](https://PythonOT.github.io/).


## Acknowledgements

This toolbox has been created by

* [Rémi Flamary](https://remi.flamary.com/)
* [Nicolas Courty](http://people.irisa.fr/Nicolas.Courty/)

It is currently maintained by

* [Rémi Flamary](https://remi.flamary.com/)
* [Cédric Vincent-Cuaz](https://cedricvincentcuaz.github.io/)

The numerous contributors to this library are listed [here](CONTRIBUTORS.md).

POT has benefited from the financing or manpower from the following partners:

<img src="https://pythonot.github.io/master/_static/images/logo_anr.jpg" alt="ANR" style="height:60px;"/><img src="https://pythonot.github.io/master/_static/images/logo_cnrs.jpg" alt="CNRS" style="height:60px;"/><img src="https://pythonot.github.io/master/_static/images/logo_3ia.jpg" alt="3IA" style="height:60px;"/><img src="https://pythonot.github.io/master/_static/images/logo_hiparis.png" alt="Hi!PARIS" style="height:60px;"/>



## Contributions and code of conduct

Every contribution is welcome and should respect the [contribution guidelines](https://pythonot.github.io/master/contributing.html). Each member of the project is expected to follow the [code of conduct](https://pythonot.github.io/master/code_of_conduct.html).

## Support

You can ask questions and join the development discussion:

* On the POT [slack channel](https://pot-toolbox.slack.com)
* On the POT [gitter channel](https://gitter.im/PythonOT/community)
* On the POT [mailing list](https://mail.python.org/mm3/mailman3/lists/pot.python.org/)

You can also post bug reports and feature requests in Github issues. Make sure to read our [guidelines](.github/CONTRIBUTING.md) first.

## References

[1] Bonneel, N., Van De Panne, M., Paris, S., & Heidrich, W. (2011, December). [Displacement interpolation using Lagrangian mass transport](https://people.csail.mit.edu/sparis/publi/2011/sigasia/Bonneel_11_Displacement_Interpolation.pdf). In ACM Transactions on Graphics (TOG) (Vol. 30, No. 6, p. 158). ACM.

[2] Cuturi, M. (2013). [Sinkhorn distances: Lightspeed computation of optimal transport](https://arxiv.org/pdf/1306.0895.pdf). In Advances in Neural Information Processing Systems (pp. 2292-2300).

[3] Benamou, J. D., Carlier, G., Cuturi, M., Nenna, L., & Peyré, G. (2015). [Iterative Bregman projections for regularized transportation problems](https://arxiv.org/pdf/1412.5154.pdf). SIAM Journal on Scientific Computing, 37(2), A1111-A1138.

[4] S. Nakhostin, N. Courty, R. Flamary, D. Tuia, T. Corpetti, [Supervised planetary unmixing with optimal transport](https://hal.archives-ouvertes.fr/hal-01377236/document), Workshop on Hyperspectral Image and Signal Processing : Evolution in Remote Sensing (WHISPERS), 2016.

[5] N. Courty; R. Flamary; D. Tuia; A. Rakotomamonjy, [Optimal Transport for Domain Adaptation](https://arxiv.org/pdf/1507.00504.pdf), in IEEE Transactions on Pattern Analysis and Machine Intelligence , vol.PP, no.99, pp.1-1

[6] Ferradans, S., Papadakis, N., Peyré, G., & Aujol, J. F. (2014). [Regularized discrete optimal transport](https://arxiv.org/pdf/1307.5551.pdf). SIAM Journal on Imaging Sciences, 7(3), 1853-1882.

[7] Rakotomamonjy, A., Flamary, R., & Courty, N. (2015). [Generalized conditional gradient: analysis of convergence and applications](https://arxiv.org/pdf/1510.06567.pdf). arXiv preprint arXiv:1510.06567.

[8] M. Perrot, N. Courty, R. Flamary, A. Habrard (2016), [Mapping estimation for discrete optimal transport](http://remi.flamary.com/biblio/perrot2016mapping.pdf), Neural Information Processing Systems (NIPS).

[9] Schmitzer, B. (2016). [Stabilized Sparse Scaling Algorithms for Entropy Regularized Transport Problems](https://arxiv.org/pdf/1610.06519.pdf). arXiv preprint arXiv:1610.06519.

[10] Chizat, L., Peyré, G., Schmitzer, B., & Vialard, F. X. (2016). [Scaling algorithms for unbalanced transport problems](https://arxiv.org/pdf/1607.05816.pdf). arXiv preprint arXiv:1607.05816.

[11] Flamary, R., Cuturi, M., Courty, N., & Rakotomamonjy, A. (2016). [Wasserstein Discriminant Analysis](https://arxiv.org/pdf/1608.08063.pdf). arXiv preprint arXiv:1608.08063.

[12] Gabriel Peyré, Marco Cuturi, and Justin Solomon (2016), [Gromov-Wasserstein averaging of kernel and distance matrices](http://proceedings.mlr.press/v48/peyre16.html)  International Conference on Machine Learning (ICML).

[13] Mémoli, Facundo (2011). [Gromov–Wasserstein distances and the metric approach to object matching](https://media.adelaide.edu.au/acvt/Publications/2011/2011-Gromov%E2%80%93Wasserstein%20Distances%20and%20the%20Metric%20Approach%20to%20Object%20Matching.pdf). Foundations of computational mathematics 11.4 : 417-487.

[14] Knott, M. and Smith, C. S. (1984).[On the optimal mapping of distributions](https://link.springer.com/article/10.1007/BF00934745), Journal of Optimization Theory and Applications Vol 43.

[15] Peyré, G., & Cuturi, M. (2018). [Computational Optimal Transport](https://arxiv.org/pdf/1803.00567.pdf) .

[16] Agueh, M., & Carlier, G. (2011). [Barycenters in the Wasserstein space](https://hal.archives-ouvertes.fr/hal-00637399/document). SIAM Journal on Mathematical Analysis, 43(2), 904-924.

[17] Blondel, M., Seguy, V., & Rolet, A. (2018). [Smooth and Sparse Optimal Transport](https://arxiv.org/abs/1710.06276). Proceedings of the Twenty-First International Conference on Artificial Intelligence and Statistics (AISTATS).

[18] Genevay, A., Cuturi, M., Peyré, G. & Bach, F. (2016) [Stochastic Optimization for Large-scale Optimal Transport](https://arxiv.org/abs/1605.08527). Advances in Neural Information Processing Systems (2016).

[19] Seguy, V., Bhushan Damodaran, B., Flamary, R., Courty, N., Rolet, A.& Blondel, M. [Large-scale Optimal Transport and Mapping Estimation](https://arxiv.org/pdf/1711.02283.pdf). International Conference on Learning Representation (2018)

[20] Cuturi, M. and Doucet, A. (2014) [Fast Computation of Wasserstein Barycenters](http://proceedings.mlr.press/v32/cuturi14.html). International Conference in Machine Learning

[21] Solomon, J., De Goes, F., Peyré, G., Cuturi, M., Butscher, A., Nguyen, A. & Guibas, L. (2015). [Convolutional wasserstein distances: Efficient optimal transportation on geometric domains](https://dl.acm.org/citation.cfm?id=2766963). ACM Transactions on Graphics (TOG), 34(4), 66.

[22] J. Altschuler, J.Weed, P. Rigollet, (2017) [Near-linear time approximation algorithms for optimal transport via Sinkhorn iteration](https://papers.nips.cc/paper/6792-near-linear-time-approximation-algorithms-for-optimal-transport-via-sinkhorn-iteration.pdf), Advances in Neural Information Processing Systems (NIPS) 31

[23] Aude, G., Peyré, G., Cuturi, M., [Learning Generative Models with Sinkhorn Divergences](https://arxiv.org/abs/1706.00292), Proceedings of the Twenty-First International Conference on Artificial Intelligence and Statistics, (AISTATS) 21, 2018

[24] Vayer, T., Chapel, L., Flamary, R., Tavenard, R. and Courty, N. (2019). [Optimal Transport for structured data with application on graphs](http://proceedings.mlr.press/v97/titouan19a.html) Proceedings of the 36th International Conference on Machine Learning (ICML).

[25] Frogner C., Zhang C., Mobahi H., Araya-Polo M., Poggio T. (2015). [Learning with a Wasserstein Loss](http://cbcl.mit.edu/wasserstein/)  Advances in Neural Information Processing Systems (NIPS).

[26] Alaya M. Z., Bérar M., Gasso G., Rakotomamonjy A. (2019). [Screening Sinkhorn Algorithm for Regularized Optimal Transport](https://papers.nips.cc/paper/9386-screening-sinkhorn-algorithm-for-regularized-optimal-transport), Advances in Neural Information Processing Systems 33 (NeurIPS).

[27] Redko I., Courty N., Flamary R., Tuia D. (2019). [Optimal Transport for Multi-source Domain Adaptation under Target Shift](http://proceedings.mlr.press/v89/redko19a.html), Proceedings of the Twenty-Second International Conference on Artificial Intelligence and Statistics (AISTATS) 22, 2019.

[28] Caffarelli, L. A., McCann, R. J. (2010). [Free boundaries in optimal transport and Monge-Ampere obstacle problems](http://www.math.toronto.edu/~mccann/papers/annals2010.pdf), Annals of mathematics, 673-730.

[29] Chapel, L., Alaya, M., Gasso, G. (2020). [Partial Optimal Transport with Applications on Positive-Unlabeled Learning](https://arxiv.org/abs/2002.08276), Advances in Neural Information Processing Systems (NeurIPS), 2020.

[30] Flamary R., Courty N., Tuia D., Rakotomamonjy A. (2014). [Optimal transport with Laplacian regularization: Applications to domain adaptation and shape matching](https://remi.flamary.com/biblio/flamary2014optlaplace.pdf), NIPS Workshop on Optimal Transport and Machine Learning OTML, 2014.

[31] Bonneel, Nicolas, et al. [Sliced and radon wasserstein barycenters of measures](https://perso.liris.cnrs.fr/nicolas.bonneel/WassersteinSliced-JMIV.pdf), Journal of Mathematical Imaging and Vision 51.1 (2015): 22-45

[32] Huang, M., Ma S., Lai, L. (2021). [A Riemannian Block Coordinate Descent Method for Computing the Projection Robust Wasserstein Distance](http://proceedings.mlr.press/v139/huang21e.html), Proceedings of the 38th International Conference on Machine Learning (ICML).

[33] Kerdoncuff T., Emonet R., Marc S. [Sampled Gromov Wasserstein](https://hal.archives-ouvertes.fr/hal-03232509/document), Machine Learning Journal (MJL), 2021

[34] Feydy, J., Séjourné, T., Vialard, F. X., Amari, S. I., Trouvé, A., & Peyré, G. (2019, April). [Interpolating between optimal transport and MMD using Sinkhorn divergences](http://proceedings.mlr.press/v89/feydy19a/feydy19a.pdf). In The 22nd International Conference on Artificial Intelligence and Statistics (pp. 2681-2690). PMLR.

[35] Deshpande, I., Hu, Y. T., Sun, R., Pyrros, A., Siddiqui, N., Koyejo, S., ... & Schwing, A. G. (2019). [Max-sliced wasserstein distance and its use for gans](https://openaccess.thecvf.com/content_CVPR_2019/papers/Deshpande_Max-Sliced_Wasserstein_Distance_and_Its_Use_for_GANs_CVPR_2019_paper.pdf). In Proceedings of the IEEE/CVF Conference on Computer Vision and Pattern Recognition (pp. 10648-10656).

[36] Liutkus, A., Simsekli, U., Majewski, S., Durmus, A., & Stöter, F. R.
(2019, May). [Sliced-Wasserstein flows: Nonparametric generative modeling
via optimal transport and diffusions](http://proceedings.mlr.press/v97/liutkus19a/liutkus19a.pdf). In International Conference on
Machine Learning (pp. 4104-4113). PMLR.

[37] Janati, H., Cuturi, M., Gramfort, A. [Debiased sinkhorn barycenters](http://proceedings.mlr.press/v119/janati20a/janati20a.pdf) Proceedings of the 37th International
Conference on Machine Learning, PMLR 119:4692-4701, 2020

[38] C. Vincent-Cuaz, T. Vayer, R. Flamary, M. Corneli, N. Courty, [Online Graph
Dictionary Learning](https://arxiv.org/pdf/2102.06555.pdf), International Conference on Machine Learning (ICML), 2021.

[39] Gozlan, N., Roberto, C., Samson, P. M., & Tetali, P. (2017). [Kantorovich duality for general transport costs and applications](https://citeseerx.ist.psu.edu/viewdoc/download?doi=10.1.1.712.1825&rep=rep1&type=pdf). Journal of Functional Analysis, 273(11), 3327-3405.

[40] Forrow, A., Hütter, J. C., Nitzan, M., Rigollet, P., Schiebinger, G., & Weed, J. (2019, April). [Statistical optimal transport via factored couplings](http://proceedings.mlr.press/v89/forrow19a/forrow19a.pdf). In The 22nd International Conference on Artificial Intelligence and Statistics (pp. 2454-2465). PMLR.

[41] Chapel*, L., Flamary*, R., Wu, H., Févotte, C., Gasso, G. (2021). [Unbalanced Optimal Transport through Non-negative Penalized Linear Regression](https://proceedings.neurips.cc/paper/2021/file/c3c617a9b80b3ae1ebd868b0017cc349-Paper.pdf) Advances in Neural Information Processing Systems (NeurIPS), 2020. (Two first co-authors)

[42] Delon, J., Gozlan, N., and Saint-Dizier, A. [Generalized Wasserstein barycenters between probability measures living on different subspaces](https://arxiv.org/pdf/2105.09755). arXiv preprint arXiv:2105.09755, 2021.

[43]  Álvarez-Esteban, Pedro C., et al. [A fixed-point approach to barycenters in Wasserstein space.](https://arxiv.org/pdf/1511.05355.pdf) Journal of Mathematical Analysis and Applications 441.2 (2016): 744-762.

[44] Delon, Julie, Julien Salomon, and Andrei Sobolevski. [Fast transport optimization for Monge costs on the circle.](https://arxiv.org/abs/0902.3527) SIAM Journal on Applied Mathematics 70.7 (2010): 2239-2258.

[45] Hundrieser, Shayan, Marcel Klatt, and Axel Munk. [The statistics of circular optimal transport.](https://arxiv.org/abs/2103.15426) Directional Statistics for Innovative Applications: A Bicentennial Tribute to Florence Nightingale. Singapore: Springer Nature Singapore, 2022. 57-82.

[46] Bonet, C., Berg, P., Courty, N., Septier, F., Drumetz, L., & Pham, M. T. (2023). [Spherical Sliced-Wasserstein](https://openreview.net/forum?id=jXQ0ipgMdU). International Conference on Learning Representations.

[47] Chowdhury, S., & Mémoli, F. (2019). [The gromov–wasserstein distance between networks and stable network invariants](https://academic.oup.com/imaiai/article/8/4/757/5627736). Information and Inference: A Journal of the IMA, 8(4), 757-787.

[48] Cédric Vincent-Cuaz, Rémi Flamary, Marco Corneli, Titouan Vayer, Nicolas Courty (2022). [Semi-relaxed Gromov-Wasserstein divergence and applications on graphs](https://openreview.net/pdf?id=RShaMexjc-x). International Conference on Learning Representations (ICLR), 2022.

[49] Redko, I., Vayer, T., Flamary, R., and Courty, N. (2020). [CO-Optimal Transport](https://proceedings.neurips.cc/paper/2020/file/cc384c68ad503482fb24e6d1e3b512ae-Paper.pdf). Advances in Neural Information Processing Systems, 33.

[50] Liu, T., Puigcerver, J., & Blondel, M. (2023). [Sparsity-constrained optimal transport](https://openreview.net/forum?id=yHY9NbQJ5BP). Proceedings of the Eleventh International Conference on Learning Representations (ICLR).

[51] Xu, H., Luo, D., Zha, H., & Duke, L. C. (2019). [Gromov-wasserstein learning for graph matching and node embedding](http://proceedings.mlr.press/v97/xu19b.html). In International Conference on Machine Learning (ICML), 2019.

[52] Collas, A., Vayer, T., Flamary, F., & Breloy, A. (2023). [Entropic Wasserstein Component Analysis](https://arxiv.org/abs/2303.05119). ArXiv.

[53] C. Vincent-Cuaz, R. Flamary, M. Corneli, T. Vayer, N. Courty (2022). [Template based graph neural network with optimal transport distances](https://papers.nips.cc/paper_files/paper/2022/file/4d3525bc60ba1adc72336c0392d3d902-Paper-Conference.pdf). Advances in Neural Information Processing Systems, 35.

[54] Bécigneul, G., Ganea, O. E., Chen, B., Barzilay, R., & Jaakkola, T. S. (2020). [Optimal transport graph neural networks](https://arxiv.org/pdf/2006.04804).

[55] Ronak Mehta, Jeffery Kline, Vishnu Suresh Lokhande, Glenn Fung, & Vikas Singh (2023). [Efficient Discrete Multi Marginal Optimal Transport Regularization](https://openreview.net/forum?id=R98ZfMt-jE). In The Eleventh International Conference on Learning Representations (ICLR).

[56] Jeffery Kline. [Properties of the d-dimensional earth mover’s problem](https://www.sciencedirect.com/science/article/pii/S0166218X19301441). Discrete Applied Mathematics, 265: 128–141, 2019.

[57] Delon, J., Desolneux, A., & Salmona, A. (2022). [Gromov–Wasserstein
distances between Gaussian distributions](https://hal.science/hal-03197398v2/file/main.pdf). Journal of Applied Probability, 59(4),
1178-1198.

[58] Paty F-P., d’Aspremont 1., & Cuturi M. (2020). [Regularity as regularization:Smooth and strongly convex brenier potentials in optimal transport.](http://proceedings.mlr.press/v108/paty20a/paty20a.pdf) In International Conference on Artificial Intelligence and Statistics, pages 1222–1232. PMLR, 2020.

[59] Taylor A. B. (2017). [Convex interpolation and performance estimation of first-order methods for convex optimization.](https://dial.uclouvain.be/pr/boreal/object/boreal%3A182881/datastream/PDF_01/view) PhD thesis, Catholic University of Louvain, Louvain-la-Neuve, Belgium, 2017.

[60] Feydy, J., Roussillon, P., Trouvé, A., & Gori, P. (2019). [Fast and scalable optimal transport for brain tractograms](https://arxiv.org/pdf/2107.02010.pdf). In Medical Image Computing and Computer Assisted Intervention–MICCAI 2019: 22nd International Conference, Shenzhen, China, October 13–17, 2019, Proceedings, Part III 22 (pp. 636-644). Springer International Publishing.

[61] Charlier, B., Feydy, J., Glaunes, J. A., Collin, F. D., & Durif, G. (2021). [Kernel operations on the gpu, with autodiff, without memory overflows](https://www.jmlr.org/papers/volume22/20-275/20-275.pdf). The Journal of Machine Learning Research, 22(1), 3457-3462.

[62] H. Van Assel, C. Vincent-Cuaz, T. Vayer, R. Flamary, N. Courty (2023). [Interpolating between Clustering and Dimensionality Reduction with Gromov-Wasserstein](https://arxiv.org/pdf/2310.03398.pdf). NeurIPS 2023 Workshop Optimal Transport and Machine Learning.

[63] Li, J., Tang, J., Kong, L., Liu, H., Li, J., So, A. M. C., & Blanchet, J. (2022). [A Convergent Single-Loop Algorithm for Relaxation of Gromov-Wasserstein in Graph Data](https://openreview.net/pdf?id=0jxPyVWmiiF). In The Eleventh International Conference on Learning Representations.

[64] Ma, X., Chu, X., Wang, Y., Lin, Y., Zhao, J., Ma, L., & Zhu, W. (2023). [Fused Gromov-Wasserstein Graph Mixup for Graph-level Classifications](https://openreview.net/pdf?id=uqkUguNu40). In Thirty-seventh Conference on Neural Information Processing Systems.

[65] Scetbon, M., Cuturi, M., & Peyré, G. (2021). [Low-Rank Sinkhorn Factorization](https://arxiv.org/pdf/2103.04737.pdf).

[66] Pooladian, Aram-Alexandre, and Jonathan Niles-Weed. [Entropic estimation of optimal transport maps](https://arxiv.org/pdf/2109.12004.pdf). arXiv preprint arXiv:2109.12004 (2021).

[67] Scetbon, M., Peyré, G. & Cuturi, M. (2022). [Linear-Time Gromov-Wasserstein Distances using Low Rank Couplings and Costs](https://proceedings.mlr.press/v162/scetbon22b/scetbon22b.pdf). In International Conference on Machine Learning (ICML), 2022.

[68] Chowdhury, S., Miller, D., & Needham, T. (2021). [Quantized gromov-wasserstein](https://link.springer.com/chapter/10.1007/978-3-030-86523-8_49). ECML PKDD 2021. Springer International Publishing.

[69] Delon, J., & Desolneux, A. (2020). [A Wasserstein-type distance in the space of Gaussian mixture models](https://epubs.siam.org/doi/abs/10.1137/19M1301047). SIAM Journal on Imaging Sciences, 13(2), 936-970.

<<<<<<< HEAD
[70] Séjourné, T., Vialard, F. X., & Peyré, G. (2022). [Faster Unbalanced Optimal Transport: Translation Invariant Sinkhorn and 1-D Frank-Wolfe](https://proceedings.mlr.press/v151/sejourne22a.html). In International Conference on Artificial Intelligence and Statistics (pp. 4995-5021). PMLR.
=======
[70] A. Thual, H. Tran, T. Zemskova, N. Courty, R. Flamary, S. Dehaene
& B. Thirion (2022). [Aligning individual brains with Fused Unbalanced Gromov-Wasserstein.](https://proceedings.neurips.cc/paper_files/paper/2022/file/8906cac4ca58dcaf17e97a0486ad57ca-Paper-Conference.pdf). Neural Information Processing Systems (NeurIPS).

[71] H. Tran, H. Janati, N. Courty, R. Flamary, I. Redko, P. Demetci & R. Singh (2023). [Unbalanced Co-Optimal Transport](https://dl.acm.org/doi/10.1609/aaai.v37i8.26193). AAAI Conference on
Artificial Intelligence.

[72] Thibault Séjourné, François-Xavier Vialard, and Gabriel Peyré (2021). [The Unbalanced Gromov Wasserstein Distance: Conic Formulation and Relaxation](https://proceedings.neurips.cc/paper/2021/file/4990974d150d0de5e6e15a1454fe6b0f-Paper.pdf). Neural Information Processing Systems (NeurIPS).
>>>>>>> 791137b3
<|MERGE_RESOLUTION|>--- conflicted
+++ resolved
@@ -375,9 +375,6 @@
 
 [69] Delon, J., & Desolneux, A. (2020). [A Wasserstein-type distance in the space of Gaussian mixture models](https://epubs.siam.org/doi/abs/10.1137/19M1301047). SIAM Journal on Imaging Sciences, 13(2), 936-970.
 
-<<<<<<< HEAD
-[70] Séjourné, T., Vialard, F. X., & Peyré, G. (2022). [Faster Unbalanced Optimal Transport: Translation Invariant Sinkhorn and 1-D Frank-Wolfe](https://proceedings.mlr.press/v151/sejourne22a.html). In International Conference on Artificial Intelligence and Statistics (pp. 4995-5021). PMLR.
-=======
 [70] A. Thual, H. Tran, T. Zemskova, N. Courty, R. Flamary, S. Dehaene
 & B. Thirion (2022). [Aligning individual brains with Fused Unbalanced Gromov-Wasserstein.](https://proceedings.neurips.cc/paper_files/paper/2022/file/8906cac4ca58dcaf17e97a0486ad57ca-Paper-Conference.pdf). Neural Information Processing Systems (NeurIPS).
 
@@ -385,4 +382,5 @@
 Artificial Intelligence.
 
 [72] Thibault Séjourné, François-Xavier Vialard, and Gabriel Peyré (2021). [The Unbalanced Gromov Wasserstein Distance: Conic Formulation and Relaxation](https://proceedings.neurips.cc/paper/2021/file/4990974d150d0de5e6e15a1454fe6b0f-Paper.pdf). Neural Information Processing Systems (NeurIPS).
->>>>>>> 791137b3
+
+[73] Séjourné, T., Vialard, F. X., & Peyré, G. (2022). [Faster Unbalanced Optimal Transport: Translation Invariant Sinkhorn and 1-D Frank-Wolfe](https://proceedings.mlr.press/v151/sejourne22a.html). In International Conference on Artificial Intelligence and Statistics (pp. 4995-5021). PMLR.