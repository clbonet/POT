--- conflicted
+++ resolved
@@ -1,7 +1,6 @@
 dist: xenial   # required for Python >= 3.7
 language: python
 matrix:
-<<<<<<< HEAD
   # allow_failures:
   #     - os: osx
   #     - os: windows
@@ -26,32 +25,11 @@
     #   language: shell       # 'language: python' is an error on Travis CI Windows
     #   before_install: choco install python
     #   env: PATH=/c/Python37:/c/Python37/Scripts:$PATH
+# before_script: # configure a headless display to test plot generation
+#   - "export DISPLAY=:99.0"
+#   - sleep 3 # give xvfb some time to start
 before_install:
   - ./.travis/before_install.sh
-=======
-#    allow_failures:
-#        - os: osx
-    include:
-#        - os: osx
-#          language: generic
-        - os: linux
-          sudo: required
-          python: 3.4
-        - os: linux
-          sudo: required
-          python: 3.5
-        - os: linux
-          sudo: required
-          python: 3.6
-        - os: linux
-          sudo: required
-          python: 2.7
-before_install:
-  - ./.travis/before_install.sh
-before_script: # configure a headless display to test plot generation
-  - "export DISPLAY=:99.0"
-  - sleep 3 # give xvfb some time to start
->>>>>>> f251b4d0
 # command to install dependencies
 install:
   - pip install -r requirements.txt
